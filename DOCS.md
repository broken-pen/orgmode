# Table of content

1. [Getting started with Orgmode](#getting-started-with-orgmode)
2. [Settings](#settings)
   1. [Global settings](#global-settings)
   2. [Agenda settings](#agenda-settings)
   3. [Tags settings](#tags-settings)
3. [Mappings](#mappings)
   1. [Global mappings](#global-mappings)
   2. [Agenda mappings](#agenda-mappings)
   3. [Capture mappings](#capture-mappings)
   4. [Org mappings](#org-mappings)
   5. [Edit Src mappings](#edit-src)
   6. [Text objects](#text-objects)
   7. [Dot repeat](#dot-repeat)
4. [Document Diagnostics](#document-diagnostics)
5. [Autocompletion](#autocompletion)
6. [Abbreviations](#abbreviations)
7. [Colors](#colors)
8. [Advanced search](#advanced-search)
9. [Notifications (experimental)](#notifications-experimental)
10. [Clocking](#clocking)
11. [Changelog](#changelog)

## Getting started with Orgmode
To get a basic idea how Orgmode works, look at this screencast from [@dhruvasagar](https://github.com/dhruvasagar)
that demonstrates how the similar Orgmode clone [vim-dotoo](https://github.com/dhruvasagar/vim-dotoo) works.

[https://www.youtube.com/watch?v=nsv33iOnH34](https://www.youtube.com/watch?v=nsv33iOnH34)

## Settings
Variable names mostly follow the same naming as Orgmode mappings.
Biggest difference is that underscores are being used instead of hyphens.

[Link to all settings file](lua/orgmode/config/defaults.lua)

### Global settings

#### **org_agenda_files**
*type*: `string|string[]`<br />
*default value*: `''`<br />
Glob path where agenda files are read from. Can provide multiple paths via array.<br />
Examples:
  * `'~/Dropbox/org/*'`,
  * `{'~/Dropbox/org/*', '~/my-orgs/**/*'}`

#### **org_default_notes_file**
*type*: `string`<br />
*default value*: `''`<br />
Path to a file that will be used as a default target file when refiling<br />
Example: `~/Dropbox/org/notes.org`

#### **org_todo_keywords**
*type*: `string[]`<br />
*default value*: `{'TODO', '|', 'DONE'}`<br />
List of "unfinished" and "finished" states.<br />
`|` is used as a separator between "unfinished" and "finished".<br />
If `|` is omitted, only last entry in array is considered a "finished" state.<br />
To use [Fast access to TODO States](https://orgmode.org/manual/Fast-access-to-TODO-states.html#Fast-access-to-TODO-states)
set a fast access key to at least one of the entries.<br />

Examples (without the fast access):
  * `{'TODO', 'NEXT', '|', 'DONE'}`
  * `{'TODO', 'WAITING', '|', 'DONE', 'DELEGATED'}`

Examples (With fast access):
  * `{'TODO(t)', 'NEXT(n)', '|', 'DONE(d)'}`
  * `{'TODO(t)', 'NEXT', '|', 'DONE'}` - will work same as above. Only one todo keyword needs to have fast access key, others will be parsed from first char.

NOTE: Make sure fast access keys do not overlap. If that happens, first entry in list gets it.

#### **diagnostics**
*type*: `boolean`<br />
*default value*: `true`<br />
Should error diagnostics be shown. If you are using Neovim 0.6.0 or higher, these will be shown via `vim.diagnostic`.<br />

#### **win_split_mode**
*type*: `string|function|table`<br />
*default value*: `horizontal`<br />
Available options:
* `horizontal` - Always split horizontally
* `vertical` - Always split vertically
* `auto` - Determine between horizontal and vertical split depending on the current window size
* `float` - Open in float window that has width of 70% of the screen centered
* `{'float', 0.9}` - Open in float window and provide custom scale (in this case it's 90% of screen size), must be value between `0` and `1`

This option determines how to open agenda and capture window.<br />
If none of the options above suit your needs, you can provide custom command string (see `:help <mods>`) or custom function:
Here are few examples:<br />

Open in float window:
```lua
win_split_mode = function(name)
  local bufnr = vim.api.nvim_create_buf(false, true)
  --- Setting buffer name is required
  vim.api.nvim_buf_set_name(bufnr, name)

  local fill = 0.8
  local width = math.floor((vim.o.columns * fill))
  local height = math.floor((vim.o.lines * fill))
  local row = math.floor((((vim.o.lines - height) / 2) - 1))
  local col = math.floor(((vim.o.columns - width) / 2))

  vim.api.nvim_open_win(bufnr, true, {
    relative = "editor",
    width = width,
    height = height,
    row = row,
    col = col,
    style = "minimal",
    border = "rounded"
  })
end
```

Always open in tab:
```
win_split_mode = 'tabnew'
```

Always open vertically:
```
win_split_mode = 'tabnew'
```

Always open horizontally with specific height of 20 lines:
```
win_split_mode = '20split'
```

#### **org_todo_keyword_faces**
*type*: `table<string, string>`<br />
*default value*: `{}`<br />
Custom colors for todo keywords.<br />
Available options:
* foreground - `:foreground hex/colorname`. Examples: `:foreground #FF0000`, `:foreground blue`
* background - `:background hex/colorname`. Examples: `:background #FF0000`, `:background blue`
* weight - `:weight bold`.
* underline - `:underline on`
* italic - `:slant italic`

---

Full configuration example with additional todo keywords and their colors:
```lua
require('orgmode').setup({
  org_todo_keywords = {'TODO', 'WAITING', '|', 'DONE', 'DELEGATED'},
  org_todo_keyword_faces = {
    WAITING = ':foreground blue :weight bold',
    DELEGATED = ':background #FFFFFF :slant italic :underline on',
    TODO = ':background #000000 :foreground red', -- overrides builtin color for `TODO` keyword
  }
})
```

#### **org_archive_location**
*type*: `string`<br />
*default value*: `'%s_archive::'`<br />
Destination file for archiving. `%s` indicates the current file. `::` is used as a separator for archiving to headline<br />
which is currently not supported.<br />
This means that if you do a refile from a file `~/my-orgs/todos.org`, your task<br />
will be archived in `~/my-orgs/todos.org_archive`.<br />
Example values:
  * `'~/my-orgs/default-archive-file.org::'`
This value can be overridden per file basis with a org special keyword `#+ARCHIVE`.<br />
  Example: `#+ARCHIVE: ~/path/to/archive_file.org`

#### **org_hide_leading_stars**
*type*: `boolean`<br />
*default value*: `false`<br />
Hide leading stars for headings.<br />
Example:

Disabled (default):
```
* TODO First item
** TODO Second Item
*** TODO Third item
```

Enabled:
```
* TODO First item
 * TODO Second Item
  * TODO Third item
```

**NOTE**: Stars are hidden by applying highlight group that masks them with color that's same as background color.<br />
If this highlight group does not suit you, you can apply different highlight group to it:

```lua
vim.cmd[[autocmd ColorScheme * hi link OrgHideLeadingStars MyCustomHlGroup]]
```

#### **org_hide_emphasis_markers**
*type*: `boolean`<br />
*default value*: `false`<br />
Conceal bold/italic/underline/code/verbatim markers.
Ensure your `:h conceallevel` is set properly in order for this to function.

#### **org_ellipsis**
*type*: `string`<br />
*default value*: `...`<br />
Marker used to indicate a folded headline.

#### **org_log_done**
*type*: `string|nil`<br />
*default value*: `time`<br />
When set to `time`(default), adds `CLOSED` date when marking headline as done.<br />
When set to `false`, it is disabled.

#### **org_highlight_latex_and_related**
*type*: `string|nil`<br />
*default value*: `nil`<br />
Possible values:
* `native` - Includes whole latex syntax file into the org syntax. It can potentially cause some highlighting issues and slowness.
* `entities` - Highlight latex only in these situations (see [Orgmode latex fragments](https://orgmode.org/manual/LaTeX-fragments.html#LaTeX-fragments)):
  * between `\begin` and `\end` delimiters
  * between `$` and `$` delimiters - example: `$a^2=b$`
  * between `$$` and `$$` delimiters - example: `$$ a=+\sqrt{2} $$`
  * between `\[` and `\]` delimiters - example: `\[ a=-\sqrt{2} \]`
  * between `\(` and `\)` delimiters - example: `\( b=2 \)`

#### **org_indent_mode**
*type*: `string`<br />
*default value*: `indent`<br />
Possible values:
* `indent` - Use default indentation that follows headlines/checkboxes/previous line indent
* `noindent` - Disable indentation. All lines start from 1st column

#### **org_src_window_setup**
*type*: `string|function`<br />
*default value*: "top 16new"<br />
If the value is a string, it will be run directly as input to `:h vim.cmd`, otherwise if the value is a function it will be called. Both
values have the responsibility of opening a buffer (within a window) to show the special edit buffer. The content of the buffer will be
set automatically, so this option only needs to handle opening an empty buffer.

#### **org_edit_src_content_indentation**
*type*: `number`<br />
*default value*: 0<br />
The indent value for content within `SRC` block types beyond the existing indent of the block itself. Only applied when exiting from
an `org_edit_special` action on a `SRC` block.

#### **org_custom_exports**
*type*: `table`<br />
*default value*: `{}`<br />
Add custom export options to the export prompt. <br />
Structure:
```
  [shortcut:string] = {
    [label:string] = 'Label in export prompt',
    [action:function] = function(exporter)
      return exporter(command:table, target:string, on_success?:function, on_error?:function)
    end
  }
```
Breakdown:
* `shortcut` - single char that will be used to select the export. Make sure it doesn't conflict with existing options
* `action` - function that provides `exporter` function for generating the exports
* `exporter` - function that calls the command provided via `job`
  * `command` - table (array like) that contains command how to generate the export
  * `target` - target file name that will be generated
  * `on_success?` - function that is triggered when export succeeds (command exit status is 0). Provides table parameter with command output. Optional, defaults to prompt to open target file.
  * `on_error?` - function that is triggered when export fails (command exit status is not 0). Provides table parameter with command output. Optional, defaults to printing output as error.

For example, lets add option to export to `rtf` format via `pandoc`:
```lua
require('orgmode').setup({
  org_custom_exports = {
    f = {
      label = 'Export to RTF format',
      action = function(exporter)
        local current_file = vim.api.nvim_buf_get_name(0)
        local target = vim.fn.fnamemodify(current_file, ':p:r')..'.rtf'
        local command = {'pandoc', current_file, '-o', target}
        local on_success = function(output)
          print('Success!')
          vim.api.nvim_echo({{ table.concat(output, '\n') }}, true, {})
        end
        local on_error = function(err)
          print('Error!')
          vim.api.nvim_echo({{ table.concat(err, '\n'), 'ErrorMsg' }}, true, {})
        end
        return exporter(command , target, on_success, on_error)
      end
    }
  }
})
```

#### **org_time_stamp_rounding_minutes**
*type*: `number`<br />
*default value*: `5`<br />
Number of minutes to increase/decrease when using [org_timestamp_up](#org_timestamp_up)/[org_timestamp_down](#org_timestamp_down)

#### **org_blank_before_new_entry**
*type*: `table<string,boolean>`<br />
*default value*: `{ heading = true, plain_list_item = false }`<br />
Determine if blank line should be prepended when:
* Adding heading via `org_meta_return` and `org_insert_*` mappings
* Adding a list item via `org_meta_return`

#### **emacs_config**
*type*: `table`<br />
*default value*: `{ executable_path = 'emacs', configure_path='$HOME/.emacs.d/init.el' }`<br />
Set configuration for your emacs. This is useful for having the emacs export properly pickup your emacs config and plugins.

### Agenda settings

#### **org_deadline_warning_days**
*type*: `number`,<br />
*default value*: `14`<br />
Number of days during which deadline becomes visible in today's agenda.<br />
Example:
  If Today is `2021-06-10`, and we have these tasks:<br />
  `Task 1` has a deadline date `2021-06-15`<br />
  `Task 2` has a deadline date `2021-06-30`<br />
  <br />
  `Task 1` is visible in today's agenda<br />
  `Task 2` is not visible in today's agenda until `2021-06-16`

#### **org_agenda_span**
*type*: `string|number`<br />
*default value*: 'week'<br />
*possible string values*: `day`, `week`, `month`, `year`<br />
Default time span shown when agenda is opened.

#### **org_agenda_start_on_weekday**
*type*: `number`<br />
*default value*: `1`<br />
From which day in week (ISO weekday, 1 is Monday) to show the agenda. Applies only to `week` and number span.<br />
If set to `false`, starts from today

#### **org_agenda_start_day**
*type*: `string`<br />
*default value*: `nil`<br />
*example values*: `+2d`, `-1d`<br />
offset to apply to the agenda start date.<br />
Example:<br />
  If `org_agenda_start_on_weekday` is `false`, and `org_agenda_start_day` is `-2d`,<br />
  agenda will always show current week from today - 2 days

#### **org_capture_templates**
*type*: `table<string, table>`<br />
default value: `{ t = { description = 'Task', template = '* TODO %?\n  %u' } }`<br />
Templates for capture/refile prompt.<br />
Variables:
  * `%f`: Prints the file of the buffer capture was called from
  * `%F`: Like `%f` but inserts the full path
  * `%n`: Inserts the current `$USER`
  * `%t`: Prints current date (Example: `<2021-06-10 Thu>`)
  * `%T`: Prints current date and time (Example: `<2021-06-10 Thu 12:30>`)
  * `%u`: Prints current date in inactive format (Example: `[2021-06-10 Thu]`)
  * `%U`: Prints current date and time in inactive format (Example: `[2021-06-10 Thu 12:30]`)
  * `%a`: File and line number from where capture was initiated (Example: `[[file:/home/user/projects/myfile.txt +2]]`)
  * `%<FORMAT>`: Insert current date/time formatted according to [lua date](https://www.lua.org/pil/22.1.html) format (Example: `%<%Y-%m-%d %A>` produces '2021-07-02 Friday')
  * `%x`: Insert content of the clipboard via the "+" register (see :help clipboard)
  * `%?`: Default cursor position when template is opened
  * `%^{PROMPT|DEFAULT|COMPLETION...}`: Prompt for input, if completion is provided an :h inputlist will be used
  * `%(EXP)`: Runs the given lua code and inserts the result

Example:<br />
  ```lua
  { T = {
    description = 'Todo',
    template = '* TODO %?\n %u',
    target = '~/org/todo.org'
  } }
  ```

Journal example:<br />
  ```lua
  { j = {
    description = 'Journal',
    template = '\n*** %<%Y-%m-%d> %<%A>\n**** %U\n\n%?',
    target = '~/sync/org/journal.org'
  } }
  ```

Nested key example:<br />
  ```lua
  {
    e =  'Event',
    er = {
      description = 'recurring',
      template = '** %?\n %T',
      target = '~/org/calendar.org',
      headline = 'recurring'
    },
    eo = {
      description = 'one-time',
      template = '** %?\n %T',
      target = '~/org/calendar.org',
      headline = 'one-time'
    }
  }
  ```

#### **org_agenda_min_height**
*type*: `number`<br />
*default value*: `16`<br />
Indicates the minimum height that the agenda window will occupy.<br />

#### **org_priority_highest**
*type*: `string|number`<br />
*default value*: `A`<br />
Indicates highest priority for a task in the agenda view.<br />
Example:<br />
  `* TODO [#A] This task has the highest priority`

#### **org_priority_default**
*type*: `string|number`<br />
*default value*: `B`<br />
Indicates normal priority for a task in the agenda view.<br />
This is the default priority for all tasks if other priority is not applied<br />
Example:<br />
  `* TODO [#B] This task has the normal priority`<br />
  `* TODO And this one has the same priority`

#### **org_priority_lowest**
*type*: `string|number`<br />
*default value*: `C`<br />
Indicates lowest priority for a task in the agenda view.<br />
Example:<br />
  `* TODO [#B] This task has the normal priority`<br />
  `* TODO And this one has the same priority`<br />
  `* TODO [#C] I'm lowest in priority`


#### **org_agenda_skip_scheduled_if_done**
*type*: `boolean`<br />
*default value*: `false`<br />

Hide scheduled entries from agenda if they are in a "DONE" state.

#### **org_agenda_skip_deadline_if_done**
*type*: `boolean`<br />
*default value*: `false`<br />

Hide deadline entries from agenda if they are in a "DONE" state.

#### **org_agenda_text_search_extra_files**
*type*: `string[]`<br />
*default value*: `{}`<br />
Additional files to search from agenda search prompt.<br />
Currently it accepts only a single value: `agenda-archives`.<br />
Example value: `{'agenda-archives'}`

### Tags settings

#### **org_tags_column**
*type*: `number`<br />
*default value*: `80`<br />
The column to which tags should be indented in a headline.
If this number is positive, it specifies the column.
If it is negative, it means that the tags should be flushright to that column.
For example, -80 works well for a normal 80 character screen.
When 0, place tags directly after headline text, with only one space in between.

#### **org_use_tag_inheritance**
*type*: `boolean`
*default value*: `true`
When set to `true`, tags are inherited from parents for purposes of searching. Which means that if you have this structure:
```
* TODO My top task :MYTAG:
** TODO MY child task :CHILDTAG:
*** TODO Nested task
```
First headline has tag `MYTAG`
Second headline has tags `MYTAG` and `CHILDTAG`
Third headline has tags `MYTAG` and `CHILDTAG`
When disabled, headlines have only tags that are directly applied to them.

#### **org_tags_exclude_from_inheritance**
*type*: `string[]`<br />
*default value*: `{}`<br />
List of tags that are excluded from inheritance.<br />
Using the example above, setting this variable to `{'MYTAG'}`, second and third headline would have only `CHILDTAG`, where `MYTAG` would not be inherited.<br />

## Mappings

Mappings try to mimic some of the Orgmode mappings, but since Orgmode uses `CTRL + c` as a modifier most of the time, we have to take a different route.
When possible, instead of `CTRL + C`, prefix `<Leader>o` is used.

To disable all mappings, just pass `disable_all = true` to mappings settings:
```lua
require('orgmode').setup({
  org_agenda_files = {'~/Dropbox/org/*', '~/my-orgs/**/*'},
  org_default_notes_file = '~/Dropbox/org/refile.org',
  mappings = {
    disable_all = true
  }
})
```

**NOTE**: All mappings are normal mode mappings (`nnoremap`)

### Global mappings

There are only 2 global mappings that are accessible from everywhere.

#### **org_agenda**
*mapped to*:  `<Leader\>oa`<br />
Opens up agenda prompt.

#### **org_capture**
*mapped to*:  `<Leader>oc`<br />
Opens up capture prompt.

These live under `mappings.global` and can be overridden like this:

```lua
require('orgmode').setup({
  org_agenda_files = {'~/Dropbox/org/*', '~/my-orgs/**/*'},
  org_default_notes_file = '~/Dropbox/org/refile.org',
  mappings = {
    global = {
      org_agenda = 'gA',
      org_capture = 'gC'
    }
  }
})
```

If you want to use multiple mappings for same thing, pass array of mappings:

```lua
require('orgmode').setup({
  org_agenda_files = {'~/Dropbox/org/*', '~/my-orgs/**/*'},
  org_default_notes_file = '~/Dropbox/org/refile.org',
  mappings = {
    global = {
      org_agenda = {'gA', '<Leader>oa'},
      org_capture = {'gC', '<Leader>oc'}
    }
  }
})
```

### Agenda mappings

Mappings used in agenda view window.

#### **org_agenda_later**
*mapped to*: `f`<br />
Go to next agenda span
#### **org_agenda_earlier**
*mapped to*: `b`<br />
Go to previous agenda span
#### **org_agenda_goto_today**
*mapped to*: `.`<br />
Go to span with for today
#### **org_agenda_day_view**
*mapped to*: `vd`<br />
Show agenda day view
#### **org_agenda_week_view**
*mapped to*: `vw`<br />
Show agenda week view
#### **org_agenda_month_view**
*mapped to*: `vm`<br />
Show agenda month view
#### **org_agenda_year_view**
*mapped to*: `vy`<br />
Show agenda year view
#### **org_agenda_quit**
*mapped to*: `q`<br />
Close agenda
#### **org_agenda_switch_to**
*mapped to*: `<CR>`<br />
Open selected agenda item in the same buffer
#### **org_agenda_goto**
*mapped to*: `{'<TAB>'}`<br />
Open selected agenda item in split window
#### **org_agenda_goto_date**
*mapped to*: `J`<br />
Open calendar that allows selecting date to jump to
#### **org_agenda_redo**
*mapped to*: `r`<br />
Reload all org files and refresh current agenda view
#### **org_agenda_todo**
*mapped to*: `t`<br />
Change `TODO` state of an item in both agenda and original Org file
#### **org_agenda_clock_in**
*mapped to*: `I`<br />
Clock in item under cursor.<br />
See [Clocking](#clocking) for more details.
#### **org_agenda_clock_out**
*mapped to*: `O`<br />
Clock out currently active clock item.<br />
See [Clocking](#clocking) for more details.
#### **org_agenda_clock_cancel**
*mapped to*: `X`<br />
Cancel clock on currently active clock item.<br />
See [Clocking](#clocking) for more details.
#### **org_agenda_clock_goto**
*mapped to*: `<Leader>oxj`<br />
Jump to currently clocked in headline.<br />
See [Clocking](#clocking) for more details.
#### **org_agenda_clockreport_mode**
*mapped to*: `R`<br />
Show clock report at the end of the agenda for current agenda time range<br />
See [Clocking](#clocking) for more details.
#### **org_agenda_priority**
*mapped to*: `<Leader>o,`<br />
Choose the priority of a headline item.
#### **org_agenda_priority_up**
*mapped to*: `+`<br />
Increase the priority of a headline item.
#### **org_agenda_priority_down**
*mapped to*: `-`<br />
Decrease the priority of a headline item.
#### **org_agenda_toggle_archive_tag**
*mapped to*: `<Leader>oA`<br />
Toggle "ARCHIVE" tag of a headline item.
#### **org_agenda_set_tags**
*mapped to*: `<Leader>ot`<br />
Set tags on current headline item.
#### **org_agenda_deadline**
*mapped to*: `<Leader>oid`<br />
Insert/Update deadline date on current headline item.<br />
#### **org_agenda_schedule**
*mapped to*: `<Leader>ois`<br />
Insert/Update scheduled date on current headline item.<br />
#### **org_agenda_filter**
*mapped to*: `/`<br />
Open prompt that allows filtering current agenda view by category, tags and title (vim regex, see `:help vim.regex()`)<br />
Example:<br />
Having `todos.org` file with headlines that have tags `mytag` or `myothertag`, and some of them have `check` in content, this search:<br />
`todos+mytag/check/`<br />
Returns all headlines that are in `todos.org` file, that have `mytag` tag, and have `check` in headline title. Note that regex is case sensitive by default.<br />
Use vim regex flag `\c` to make it case insensitive. See `:help vim.regex()` and `:help /magic`.<br />
Pressing `<TAB>` in filter prompt autocompletes categories and tags.

#### **org_agenda_show_help**
*mapped to*: `g?`<br />
Show help popup with mappings

These mappings live under `mappings.agenda`, and can be changed like this:

```lua
require('orgmode').setup({
  org_agenda_files = {'~/Dropbox/org/*', '~/my-orgs/**/*'},
  org_default_notes_file = '~/Dropbox/org/refile.org',
  mappings = {
    agenda = {
      org_agenda_later = '>',
      org_agenda_earlier = '<',
      org_agenda_goto_today = {'.', 'T'}
    }
  }
})
```

### Capture mappings

Mappings used in capture window.

#### **org_capture_finalize**
*mapped to*: `<C-c>`<br />
Save current capture content to `org_default_notes_file` and close capture window
#### **org_capture_refile**
*mapped to*: `<Leader>or`<br />
Refile capture content to specific destination
#### **org_capture_kill**
*mapped to*: `<Leader>ok`<br />
Close capture window without saving anything
#### **org_capture_show_help**
*mapped to*: `g?`<br />
Show help popup with mappings

These mappings live under `mappings.capture`, and can be changed like this:

```lua
require('orgmode').setup({
  org_agenda_files = {'~/Dropbox/org/*', '~/my-orgs/**/*'},
  org_default_notes_file = '~/Dropbox/org/refile.org',
  mappings = {
    capture = {
      org_capture_finalize = '<Leader>w',
      org_capture_refile = 'R',
      org_capture_kill = 'Q'
    }
  }
})
```

### Org mappings

Mappings for `org` files.
#### **org_refile**
*mapped to*: `<Leader>or`<br />
Refile current headline to destination
#### **org_timestamp_up**
*mapped to*: `<C-a>`<br />
Increase date part under under cursor. Accepts count: (Example: `5<C-a>`)<br />
`|` in examples references cursor position.<br />
* Year - Example date: `<202|1-10-01 Fri 10:30>` becomes `<202|2-10-01 Sat 10:30>`
* Month - Example date: `<2021-1|0-01 Fri 10:30>` becomes `<2022-1|1-01 Mon 10:30>`
* Day - Example date: `<2021-10-0|1 Fri 10:30>` becomes `<2022-10-0|2 Sat 10:30>`. Same thing happens when cursor is on day name.
* Hour - Example date: `<2021-10-01 Fri 1|0:30>` becomes `<2022-10-02 Sat 1|1:30>`.
* Minute - Example date: `<2021-10-01 Fri 10:3|0>` becomes `<2022-10-02 Sat 11:3|5>`. See [org_time_stamp_rounding_minutes](#org_time_stamp_rounding_minutes) for steps configuration.
* Repeater/Delay range (`h->d->w->m->y`) - Example date: `<2021-10-01 Fri 10:30 +1|w>` becomes `<2021-10-01 Fri 10:30 +1|m>`
* Active/Inactive state - (`<` to `[` and vice versa) - Example date: `|<2021-10-01 Fri 10:30>` becomes `|[2021-10-01 Fri 10:30]`
#### **org_timestamp_down**
*mapped to*: `<C-x>`<br />
Decrease date part under under cursor.<br />
Same as [org_timestamp_up](#org_timestamp_up), just opposite direction.
#### **org_timestamp_up_day**
*mapped to*: `<S-UP>`<br />
Increase date under cursor by 1 or "count" day(s) (Example count: `5<S-UP>`).
#### **org_timestamp_down_day**
*mapped to*: `<S-DOWN>`<br />
Decrease date under cursor by 1 or "count" day(s) (Example count: `5<S-UP>`).
#### **org_change_date**
*mapped to*: `cid`<br />
Change date under cursor. Opens calendar to select new date
#### **org_priority**
*mapped to*: `<Leader>o,`<br />
Choose the priority of a headline item.
#### **org_priority_up**
*mapped to*: `ciR`<br />
Increase the priority of a headline item.
#### **org_priority_down**
*mapped to*: `cir`<br />
Decrease the priority of a headline item.
#### **org_todo**
*mapped to*: `cit`<br />
Cycle todo keyword forward on current headline or open fast access to TODO states prompt (see [org_todo_keywords](#org_todo_keywords)) if it's enabled.
#### **org_todo_prev**
*mapped to*: `ciT`<br />
Cycle todo keyword backward on current headline.
#### **org_toggle_checkbox**
*mapped to*: `<C-Space>`<br />
Toggle current line checkbox state
#### **org_toggle_heading**
*mapped to*: `<Leader>o*`<br />
Toggle current line to headline and vice versa. Checkboxes will turn into TODO headlines.
#### **org_open_at_point**
*mapped to*: `<Leader>oo`<br />
Open hyperlink or date under cursor.<br />
Hyperlink types supported:
* URL (http://, https://)
* File (starts with `file:`. Example: `file:/home/user/.config/nvim/init.lua`) Optionally, a line number can be specified
using the '+' character. Example: `file:/home/user/.config/nvim/init.lua +10`
* Headline title target (starts with `*`)
* Headline with `CUSTOM_ID` property (starts with `#`)
* Fallback: If file path, opens the file, otherwise, tries to find the Headline title.
When date is under the cursor, open the agenda for that day.<br />
#### **org_edit_special**
*mapped to*: `<Leader>o'`<br />
Open a source block for editing in a temporary buffer of the associated `filetype`.<br />
This is useful for editing text with language servers attached, etc. When the buffer is closed, the text of the underlying source block in the original Org file is updated.
*Note that if the Org file that the source block comes from is edited before the special edit buffer is closed, the edits will not be applied. The special edit buffer contents can be recovered from :messages output*
#### **org_cycle**
*mapped to*: `<TAB>`<br />
Cycle folding for current headline
#### **org_global_cycle**
*mapped to*: `<S-TAB>`<br />
Cycle global folding
#### **org_archive_subtree**
*mapped to*: `<Leader>o$`<br />
Archive current headline to archive location
#### **org_set_tags_command**
*mapped to*: `<Leader>ot`<br />
Set tags on current headline
#### **org_toggle_archive_tag**
*mapped to*: `<Leader>oA`<br />
Toggle "ARCHIVE" tag on current headline
#### **org_do_promote**
*mapped to*: `<<`<br />
Promote headline
#### **org_do_demote**
*mapped to*: `>>`<br />
Demote headline
#### **org_promote_subtree**
*mapped to*: `<s`<br />
Promote subtree
#### **org_demote_subtree**
*mapped to*: `>s`<br />
Demote subtree
#### **org_meta_return**
*mapped to*: `<Leader><CR>`<br />
Add headline, list item or checkbox below, depending on current line
#### **org_insert_heading_respect_content**
*mapped to*: `<Leader>oih`<br />
Add headline after current headline + it's content with same level
#### **org_insert_todo_heading**
*mapped to*: `<Leader>oiT`<br />
Add TODO headline right after the current headline
#### **org_insert_todo_heading_respect_content**
*mapped to*: `<Leader>oit`<br />
Add TODO headliner after current headline + it's content
#### **org_move_subtree_up**
*mapped to*: `<Leader>oK`<br />
Move current headline + it's content up by one headline
#### **org_move_subtree_down**
*mapped to*: `<Leader>oJ`<br />
Move current headline + it's content down by one headline
#### **org_export**
*mapped to*: `<Leader>oe`<br />
Open export options.<br />
**NOTE**: Exports are handled via `emacs` and `pandoc`. This means that `emacs` and/or `pandoc` must be in `$PATH`.<br />
see [org_custom_exports](#org_custom_exports) if you want to add your own export options.
#### **org_next_visible_heading**
*mapped to*: `}`<br />
Go to next heading (any level).<br />
#### **org_previous_visible_heading**
*mapped to*: `{`<br />
Go to previous heading (any level).<br />
#### **org_forward_heading_same_level**
*mapped to*: `]]`<br />
Go to next heading on same level. Doesn't go outside of parent.<br />
#### **org_backward_heading_same_level**
*mapped to*: `[[`<br />
Go to previous heading on same level. Doesn't go outside of parent.<br />
#### **outline_up_heading**
*mapped to*: `g{`<br />
Go to parent heading.<br />
#### **org_deadline**
*mapped to*: `<Leader>oid`<br />
Insert/Update deadline date.<br />
#### **org_schedule**
*mapped to*: `<Leader>ois`<br />
Insert/Update scheduled date.<br />
#### **org_time_stamp**
*mapped to*: `<Leader>oi.`<br />
Insert/Update date under cursor.<br />
#### **org_time_stamp_inactive**
*mapped to*: `<Leader>oi!`<br />
Insert/Update inactive date under cursor.<br />
#### **org_clock_in**
*mapped to*: `<Leader>oxi`<br />
Clock in headline under cursor.<br />
See [Clocking](#clocking) for more details.
#### **org_clock_out**
*mapped to*: `<Leader>oxo`<br />
Clock out headline under cursor.<br />
See [Clocking](#clocking) for more details.
#### **org_clock_cancel**
*mapped to*: `<Leader>oxq`<br />
Cancel currently active clock on current headline.<br />
See [Clocking](#clocking) for more details.
#### **org_clock_goto**
*mapped to*: `<Leader>oxj`<br />
Jump to currently clocked in headline.<br />
See [Clocking](#clocking) for more details.
#### **org_set_effort**
*mapped to*: `<Leader>oxe`<br />
Set effort estimate property on for current headline.<br />
See [Clocking](#clocking) for more details.
#### **org_show_help**
*mapped to*: `g?`<br />
Show help popup with mappings

These mappings live under `mappings.org`, and can be changed like this:

```lua
require('orgmode').setup({
  org_agenda_files = {'~/Dropbox/org/*', '~/my-orgs/**/*'},
  org_default_notes_file = '~/Dropbox/org/refile.org',
  mappings = {
    org = {
      org_timestamp_up = '+',
      org_timestamp_down = '-'
    }
  }
})
```

### Edit Src

Mappings applied when editing a `SRC` block content via `org_edit_special`.

#### **org_edit_src_abort**
*mapped to*: `<Leader>ok`<br />
Abort changes made to temporary buffer created from the content of a `SRC` block, see above.<br />

#### **org_edit_src_save**
*mapped to*: `<Leader>ow`<br />
Apply changes from the special buffer to the source Org buffer<br />

#### **org_edit_src_show_help**
*mapped to*: `g?`<br />
Show help within the temporary buffer used to edit the content of a `SRC` block.<br />

### Text objects

Operator mappings for `org` files.<br />
Example: Pressing `vir` select everything from current heading and all child.<br />
`inner` means that it doesn't select the stars, where `around` selects `inner` + `stars`.<br />
See [this issue comment](https://github.com/nvim-orgmode/orgmode/issues/48#issuecomment-884528170) for visual preview.<br />

Note: Some mappings can clash with other plugin mappings, like [gitsigns.nvim](https://github.com/lewis6991/gitsigns.nvim) which also has `ih` operator mapping.

#### **inner_heading**
*mapped to*: `ih`<br />
Select inner heading with content.

#### **around_heading**
*mapped to*: `ah`<br />
Select around heading with content.

#### **inner_subtree**
*mapped to*: `ir`<br />
Select whole inner subtree.

#### **around_subtree**
*mapped to*: `ar`<br />
Select around whole subtree.

#### **inner_heading_from_root**
*mapped to*: `Oh` (big letter `o`)<br />
select everything from first level heading to the current heading.

#### **around_heading_from_root**
*mapped to*: `OH` (big letter `o`)<br />
select around everything from first level heading to the current heading.

#### **inner_subtree_from_root**
*mapped to*: `Or` (big letter `o`)<br />
select everything from first level subtree to the current subtree.

#### **around_subtree_from_root**
*mapped to*: `OR` (big letter `o`)<br />
select around everything from first level subtree to the current subtree.<br />

These mappings live under `mappings.text_objects`, and can be changed like this:

```lua
require('orgmode').setup({
  org_agenda_files = {'~/Dropbox/org/*', '~/my-orgs/**/*'},
  org_default_notes_file = '~/Dropbox/org/refile.org',
  mappings = {
    text_objects = {
      inner_heading = 'ic',
    }
  }
})
```

### Dot repeat
To make all mappings dot repeatable, install [vim-repeat](https://github.com/tpope/vim-repeat) plugin.

## Document Diagnostics
Since tree-sitter parser is being used to parse the file, if there are some syntax errors,
it can potentially fail to parse specific parts of document when needed.

## Autocompletion
By default, `omnifunc` is provided in `org` files that autocompletes these types:
* Tags
* Todo keywords
* Common drawer properties and values (`:PROPERTIES:`, `:CATEGORY:`, `:END:`, etc.)
* Planning keywords (`DEADLINE`, `SCHEDULED`, `CLOSED`)
* Orgfile special keywords (`#+TITLE`, `#+BEGIN_SRC`, `#+ARCHIVE`, etc.)
* Hyperlinks (`* - headlines`, `# - headlines with CUSTOM_ID property`, `headlines matching title`)

If you use [nvim-compe](https://github.com/hrsh7th/nvim-compe) add this to compe setup:
```lua
  require'compe'.setup({
    source = {
      orgmode = true
    }
  })
```

For [nvim-cmp](https://github.com/hrsh7th/nvim-cmp), add `orgmode` to list of sources:
```lua
require'cmp'.setup({
  sources = {
    { name = 'orgmode' }
  }
})
```

For [completion.nvim](https://github.com/nvim-lua/completion-nvim), just add `omni` mode to chain complete list and add additional keyword chars:
```lua
vim.g.completion_chain_complete_list = {
  org = {
    { mode = 'omni'},
  },
}
vim.cmd[[autocmd FileType org setlocal iskeyword+=:,#,+]]
```

Note that autocompletion is context aware, which means that
for example tags autocompletion will kick in only when cursor is at the end of headline.
Example (`|` marks the cursor):
```org
* TODO Some task :|
```
Or todo keywords only at the beginning of the headline:
```org
** |
```

Or hyperlinks after double square bracket:
```org
Some content [[|
```

## Abbreviations
`org` buffers have access to two abbreviations:

* `:today:` - expands to today's date (example: `<2021-06-29 Tue>`)
* `:now:` - expands to today's date and current time (example: `<2021-06-29 Tue 15:32>`)

## Colors
Colors used for todo keywords and agenda states (deadline, schedule ok, schedule warning)
are parsed from the current colorsheme from several highlight groups (Error, WarningMsg, DiffAdd, etc.).
If those colors are not suitable you can override them like this:

```vim
autocmd ColorScheme * call s:setup_org_colors()

function! s:setup_org_colors() abort
  hi OrgAgendaDeadline guifg=#FFAAAA
  hi OrgAgendaScheduled guifg=#AAFFAA
  hi OrgAgendaScheduledPast guifg=Orange
endfunction
```

or you can link it to another highlight group:

```vim
function! s:setup_org_colors() abort
  hi link OrgAgendaDeadline Error
  hi link OrgAgendaScheduled DiffAdd
  hi link OrgAgendaScheduledPast Statement
endfunction
```

For adding/changing TODO keyword colors see [org-todo-keyword-faces](#org_todo_keyword_faces)

### Highlight Groups

* The following highlight groups are based on _Treesitter_ query results, hence when setting up _Orgmode_ these
  highlights must be enabled by removing `disable = {'org'}` from the default recommended _Treesitter_ configuration.

<<<<<<< HEAD
  * `OrgTSTimestampActive`: An active timestamp
  * `OrgTSTimestampInactive`: An inactive timestamp
  * `OrgTSBullet`: A normal bullet under a header item
  * `OrgTSPropertyDrawer`: Property drawer start/end delimiters
  * `OrgTSDrawer`: Drawer start/end delimiters
  * `OrgTSTag`: A tag for a headline item, shown on the righthand side like `:foo:`
  * `OrgTSPlan`: `SCHEDULED`, `DEADLINE`, `CLOSED`, etc. keywords
  * `OrgTSComment`: A comment block
  * `OrgTSDirective`: Blocks starting with `#+`
  * `OrgTSCheckbox`: The default checkbox highlight, overridden if any of the below groups are specified
  * `OrgTSCheckboxChecked`: A checkbox checked with either `[x]` or `[X]`
  * `OrgTSCheckboxHalfChecked`: A checkbox checked with `[-]`
  * `OrgTSCheckboxUnchecked`: A empty checkbox
  * `OrgTSHeadlineLevel1`: Headline at level 1
  * `OrgTSHeadlineLevel2`: Headline at level 2
  * `OrgTSHeadlineLevel3`: Headline at level 3
  * `OrgTSHeadlineLevel4`: Headline at level 4
  * `OrgTSHeadlineLevel5`: Headline at level 5
  * `OrgTSHeadlineLevel6`: Headline at level 6
  * `OrgTSHeadlineLevel7`: Headline at level 7
  * `OrgTSHeadlineLevel8`: Headline at level 8
=======
`OrgTSTimestampActive`: An active timestamp
`OrgTSTimestampInactive`: An inactive timestamp
`OrgTSBullet`: A normal bullet under a header item
`OrgTSPropertyDrawer`: Property drawer start/end delimiters
`OrgTSDrawer`: Drawer start/end delimiters
`OrgTSTag`: A tag for a headline item, shown on the righthand side like `:foo:`
`OrgTSPlan`: `SCHEDULED`, `DEADLINE`, `CLOSED`, etc. keywords
`OrgTSComment`: A comment block
`OrgTSLatex`: LaTeX block
`OrgTSDirective`: Blocks starting with `#+`
`OrgTSCheckbox`: The default checkbox highlight, overridden if any of the below groups are specified
`OrgTSCheckboxChecked`: A checkbox checked with either `[x]` or `[X]`
`OrgTSCheckboxHalfChecked`: A checkbox checked with `[-]`
`OrgTSCheckboxUnchecked`: A empty checkbox
`OrgTSHeadlineLevel1`: Headline at level 1
`OrgTSHeadlineLevel2`: Headline at level 2
`OrgTSHeadlineLevel3`: Headline at level 3
`OrgTSHeadlineLevel4`: Headline at level 4
`OrgTSHeadlineLevel5`: Headline at level 5
`OrgTSHeadlineLevel6`: Headline at level 6
`OrgTSHeadlineLevel7`: Headline at level 7
`OrgTSHeadlineLevel8`: Headline at level 8
>>>>>>> 738f9832

* The following use vanilla _Vim_ syntax matching, and will work without _Treesitter_ highlighting enabled.

  * `OrgEditSrcHighlight`: The highlight for the source content in an _Org_ buffer while it is being edited in an edit special buffer
  * `OrgAgendaDeadline`: A item deadline in the agenda view
  * `OrgAgendaScheduled`: A scheduled item in the agenda view
  * `OrgAgendaScheduledPast`: A item past its scheduled date in the agenda view

## Advanced search
Part of [Advanced search](https://orgmode.org/worg/org-tutorials/advanced-searching.html) functionality
is implemented.

To leverage advanced search, open up agenda prompt (default `<Leader>oa`), and select `m` or `M`(todos only) option.

What is supported:

* Operators: `|`, `&`, `+` and `-` (examples: `COMPUTER+URGENT`, `COMPUTER|URGENT`, `+COMPUTER-URGENT`, `COMPUTER|WORK+EMAIL`)
* Search by property with basic arithmetic operators (`<`, `<=`, `=`, `>`, `>=`, `<>`) (examples: `CATEGORY="mycategory"`, `CUSTOM_ID=my_custom_id`, `AGE<10`, `ITEMS>=5`)
* Search by todo keyword (example: `COMPUTER+URGENT/TODO|NEXT`)

Few examples:

* Search all with tag `COMPUTER` **or** `WORK` and `EMAIL`: `COMPUTER|WORK+EMAIL`. `And` always have precedence over `or`.
  Workaround to use first `or` is to write it like this: `COMPUTER+EMAIL|WORK+EMAIL`
* Search all with keyword `TODO`, tag `URGENT` and property `AGE` bigger than 10: `URGENT+AGE>10/TODO`
* Search all with keyword `DONE` or `DELEGATED`, tag `COMPUTER` and property `AGE` not equal to 10: `COMPUTER+AGE<>10/DONE|DELEGATED`
* Search all without keyword `DONE`, tag `URGENT` but without tag `COMPUTER` and property `CATEGORY` equal to `mywork`: `URGENT-COMPUTER+CATEGORY=mywork/-DONE`

## Notifications (experimental)
There is an experimental support for agenda tasks notifications. Related [issue #49](https://github.com/nvim-orgmode/orgmode/issues/49).

Linux/MacOS has support for notifications via:
* System notification app (notify-send/terminal-notifier) (See below for setup)
* As part of Neovim running instance in floating window

Windows support only notifications in running Neovim instance. Any help on this topic is appreciated.

Default configuration (detailed description below):
```lua
require('orgmode').setup({
  notifications = {
    enabled = false,
    cron_enabled = true,
    repeater_reminder_time = false,
    deadline_warning_reminder_time = false,
    reminder_time = 10,
    deadline_reminder = true,
    scheduled_reminder = true,
    notifier = function(tasks)
      local result = {}
      for _, task in ipairs(tasks) do
        require('orgmode.utils').concat(result, {
          string.format('# %s (%s)', task.category, task.humanized_duration),
          string.format('%s %s %s', string.rep('*', task.level), task.todo, task.title),
          string.format('%s: <%s>', task.type, task.time:to_string())
        })
      end

      if not vim.tbl_isempty(result) then
        require('orgmode.notifications.notification_popup'):new({ content = result })
      end
    end,
    cron_notifier = function(tasks)
      for _, task in ipairs(tasks) do
        local title = string.format('%s (%s)', task.category, task.humanized_duration)
        local subtitle = string.format('%s %s %s', string.rep('*', task.level), task.todo, task.title)
        local date = string.format('%s: %s', task.type, task.time:to_string())

        -- Linux
        if vim.fn.executable('notify-send') == 1 then
          vim.loop.spawn('notify-send', { args = { string.format('%s\n%s\n%s', title, subtitle, date) }})
        end

        -- MacOS
        if vim.fn.executable('terminal-notifier') == 1 then
          vim.loop.spawn('terminal-notifier', { args = { '-title', title, '-subtitle', subtitle, '-message', date }})
        end
      end
    end
  },
})
```

Options description:
* `enabled` (boolean) - Enable notifications inside Neovim. Not needed for cron notifications. Default: `false`
* `cron_enabled` (boolean) - Enable notifications via cron. Requires additional setup, see [Cron](#cron) section. Default: `true`
* `repeater_reminder_time` (boolean|number|number[]) - Number of minutes before the repeater time to send notifications.<br />
  For example, if now is `2021-07-15 15:30`, and there's a todo item with date `<2021-07-01 15:30 +1w>`, notification will be sent if value of this setting is `0`.<br />
  If this configuration has a value of `{1, 5, 10}`, this means that notification will be sent on  `2021-07-15 15:20`,  `2021-07-15 15:25` and `2021-07-15 15:29`.<br />
  Default value: `false`, which is disabled.
* `deadline_warning_reminder_time` (boolean|number|number[]) - Number of minutes before the warning time to send notifications.<br />
  For example, if now is `2021-07-15 12:30`, and there's a todo item with date `<2021-07-15 18:30 -6h>`, notification will be sent.<br />
  If this configuration has a value of `{1, 5, 10}`, this means that notification will be sent on  `2021-07-15 12:20`,  `2021-07-15 12:25` and `2021-07-15 12:29`.<br />
  Default value: `0`, which means that it will send notification only on exact warning time
* `reminder_time` (boolean|number|number[]) - Number of minutes before the time to send notifications.<br />
  For example, if now is `2021-07-15 12:30`, and there's a todo item with date `<2021-07-15 12:40>`, notification will be sent.<br />
  If this configuration has a value of `{1, 5, 10}`, this means that notification will be sent on  `2021-07-15 12:20`,  `2021-07-15 12:25` and `2021-07-15 12:29`.<br />
  This reminder also applies to both repeater and warning time if the time is matching. So with the example above, both `2021-07-15 12:20 +1w` and `2021-07-15 12:20 -3h` will trigger notification.<br /> will trigger notification.<br />
  Default value: `10`, which means that it will send notification 10 minutes before the time.
* `deadline_reminder` (boolean) - Should notifications be sent for DEADLINE dates. Default: `true`
* `scheduled_reminder` (boolean) - Should notifications be sent for SCHEDULED dates. Default: `true`
* `notifier` (function) - function for sending notification inside Neovim. Accepts array of tasks (see below) and shows floating window with notifications.
* `cron_notifier` (function) - function for sending notification via cron. Accepts array of tasks (see below) and triggers external program to send notifications.


**Tasks**<br />

Notifier functions accepts `tasks` parameter which is an array of this type:

```lua
{
  file = string, -- (Path to org file containing this task. Example: /home/myhome/orgfiles/todos.org)
  todo = string, -- (Todo keyword on the task. Example value: TODO)
  title = string, -- (Content of the headline without the todo keyword and tag. Example: Submit papers)
  level = number, -- (Headline level (number of asterisks). Example: 1)
  category = string, -- (file name where this task lives. With example file above, this would be: todos),
  priority = string, -- (priority on the task. Example: A)
  tags = string[], -- (array of tags applied to the headline. Example: {'WORK', 'OFFICE'})
  original_time = Date, -- (Date object (see [Date object](lua/orgmode/objects/date.lua) for details) containing original time of the task (with adjustments and everything))
  time = Date, -- (Date object (see [Date object](lua/orgmode/objects/date.lua) for details) time that matched the reminder configuration (with applied adjustments))
  reminder_type = string, -- (Type of the date that matched reminder settings. Can be one of these: repeater, warning or time),
  minutes = number, -- (Number of minutes before the task)
  humanized_duration = string, -- (Humanized duration until the task. Examples: in 10 min., in 5 hr, in 3 hr and 10 min.)
  type = string, -- (Date type. Can be one of these: DEADLINE or SCHEDULED),
  range = table -- (Start and end line of the headline subtree. Example: { start_line = 2, end_line = 5 })
}
```

### Cron

In order to trigger notifications via cron, job needs to be added to the crontab.<br />
This is currently possible only on Linux and MacOS, since I don't know how would this be done on Windows. Any help on this topic is appreciated. <br />
This works by starting the headless Neovim instance, running one off function inside orgmode, and quitting the Neovim.

Here's maximum simplified **Linux** example (Tested on Manjaro/Arch), but least optimized:

Run this to open crontab:
```
crontab -e
```

Then add this (Ensure path to `nvim` is correct):
```crontab
* * * * * DISPLAY=:0 DBUS_SESSION_BUS_ADDRESS=unix:path=/run/user/1000/bus /usr/local/bin/nvim --headless --noplugin -c 'lua require("orgmode").cron()'
```

More optimized way would be to extract all your orgmode config to a separate file in your neovim configuration:
```lua
-- ~/.config/nvim/lua/partials/my_org_config.lua
return {
  org_agenda_files = '~/orgmode/*',
  org_default_notes_file = '~/orgmode/notes.org',
  notifications = {
    reminder_time = {0, 5, 10},
  },
  -- etc.
}
```

Have your default setup load this configuration:
```
require('orgmode').setup(require('partials.my_org_config'))
```

And update cron job to this:

```crontab
* * * * * DISPLAY=:0 DBUS_SESSION_BUS_ADDRESS=unix:path=/run/user/1000/bus /usr/local/bin/nvim -u NONE --noplugin --headless -c 'lua require("orgmode").cron(require("partials.my_org_config"))'
```
This option is most optimized because it doesn't load plugins and your init.vim

For **MacOS**, things should be very similar, but I wasn't able to test it. Any help on this is appreciated.

## Clocking
There is partial suport for [Clocking work time](https://orgmode.org/manual/Clocking-Work-Time.html).<br />
Supported actions:
##### Clock in
Org file mapping: `<leader>oxi`<br />
Agenda view mapping: `I`<br />
Start the clock by adding or updating the `:LOGBOOK:` drawer. Note that this clocks out any currently active clock.<br />
Also, agenda/todo/search view highlights item that is clocked in.
##### Clock out
Org file mapping: `<leader>oxo`<br />
Agenda view mapping: `O`<br />
Clock out the entry and update the `:LOGBOOK:` drawer, and also add a total tracked time.<br />
Note that in agenda view pressing `O` anywhere clocks the currently active entry, while in org file cursor must be in the headline subtree.
##### Clock cancel
Org file mapping: `<leader>oxq`<br />
Agenda view mapping: `X`<br />
Cancel the currently active clock. This just removes the entry added by clock in from `:LOGBOOK:` drawer.<br />
Note that in agenda view pressing `X` anywhere cancels clock on the currently active entry, while in org file cursor must be in the headline subtree.
##### Clock goto
Org file mapping: `<leader>oxj`<br />
Agenda view mapping: `<leader>oxj`<br />
Jump to currently clocked in headline in the current window
##### Set effort
Org file mapping: `<leader>oxe`<br />
Agenda view mapping: `<leader>oxe`<br />
Add/Update an Effort estimate property for the current headline
##### Clock report table
Agenda view mapping: `R`<br />
Show the clocking report for the current agenda time range. Headlines from table can be jumped to via `<TAB>/<CR>` (underlined)<br />
Note that this is visible only in Agenda view, since it's the only view that have a time range. Todo/Search views are not supported.
##### Automatic updates of totals
When updating closed logbook dates that have a total at the right (example: `=> 1:05`), updating any of the dates via
[org_timestamp_up](#org_timestamp_up)/[org_timestamp_down](#org_timestamp_down) automatically recalculates this value.
##### Recalculating totals
Org file mapping: `gq` (Note: This is Vim's built in mapping that calls `formatexpr`, see `:help gq`)<br />
If you changed any of the dates in closed logbook entry, and want to recalculate the total, select the line and press `gq`, or
if you want to do it in normal mode, just do `gqgq`.
##### Statusline function
Function: `v:lua.orgmode.statusline()`<br />
Show the currently clocked in headline (if any), with total clocked time / effort estimate (if set).
```vim
set statusline=%{v:lua.orgmode.statusline()}
```

## Changelog
To track breaking changes, subscribe to [Notice of breaking changes](https://github.com/nvim-orgmode/orgmode/issues/217) issue where those are announced.

#### 24 October 2021
* Help mapping was changed from `?` to `g?` to avoid conflict with built in backward search. See issue [#106](https://github.com/nvim-orgmode/orgmode/issues/106).

#### 10 October 2021
* Mappings `org_increase_date` and `org_decrease_date` are deprecated in favor of [org_timestamp_up](#org_timestamp_up) and [org_timestamp_down](#org_timestamp_down).<br />
  If you have these mappings in your custom configuration, you will get a warning each time Orgmode is loaded. To remove the warning, rename the configuration properties accordingly.<br />
  To return the old functionality where mappings increase only the day, add `org_timestamp_up_day`/`org_timestamp_down_day` to your configuration.
<|MERGE_RESOLUTION|>--- conflicted
+++ resolved
@@ -1036,7 +1036,6 @@
 * The following highlight groups are based on _Treesitter_ query results, hence when setting up _Orgmode_ these
   highlights must be enabled by removing `disable = {'org'}` from the default recommended _Treesitter_ configuration.
 
-<<<<<<< HEAD
   * `OrgTSTimestampActive`: An active timestamp
   * `OrgTSTimestampInactive`: An inactive timestamp
   * `OrgTSBullet`: A normal bullet under a header item
@@ -1045,6 +1044,7 @@
   * `OrgTSTag`: A tag for a headline item, shown on the righthand side like `:foo:`
   * `OrgTSPlan`: `SCHEDULED`, `DEADLINE`, `CLOSED`, etc. keywords
   * `OrgTSComment`: A comment block
+  * `OrgTSLatex`: LaTeX block
   * `OrgTSDirective`: Blocks starting with `#+`
   * `OrgTSCheckbox`: The default checkbox highlight, overridden if any of the below groups are specified
   * `OrgTSCheckboxChecked`: A checkbox checked with either `[x]` or `[X]`
@@ -1058,30 +1058,6 @@
   * `OrgTSHeadlineLevel6`: Headline at level 6
   * `OrgTSHeadlineLevel7`: Headline at level 7
   * `OrgTSHeadlineLevel8`: Headline at level 8
-=======
-`OrgTSTimestampActive`: An active timestamp
-`OrgTSTimestampInactive`: An inactive timestamp
-`OrgTSBullet`: A normal bullet under a header item
-`OrgTSPropertyDrawer`: Property drawer start/end delimiters
-`OrgTSDrawer`: Drawer start/end delimiters
-`OrgTSTag`: A tag for a headline item, shown on the righthand side like `:foo:`
-`OrgTSPlan`: `SCHEDULED`, `DEADLINE`, `CLOSED`, etc. keywords
-`OrgTSComment`: A comment block
-`OrgTSLatex`: LaTeX block
-`OrgTSDirective`: Blocks starting with `#+`
-`OrgTSCheckbox`: The default checkbox highlight, overridden if any of the below groups are specified
-`OrgTSCheckboxChecked`: A checkbox checked with either `[x]` or `[X]`
-`OrgTSCheckboxHalfChecked`: A checkbox checked with `[-]`
-`OrgTSCheckboxUnchecked`: A empty checkbox
-`OrgTSHeadlineLevel1`: Headline at level 1
-`OrgTSHeadlineLevel2`: Headline at level 2
-`OrgTSHeadlineLevel3`: Headline at level 3
-`OrgTSHeadlineLevel4`: Headline at level 4
-`OrgTSHeadlineLevel5`: Headline at level 5
-`OrgTSHeadlineLevel6`: Headline at level 6
-`OrgTSHeadlineLevel7`: Headline at level 7
-`OrgTSHeadlineLevel8`: Headline at level 8
->>>>>>> 738f9832
 
 * The following use vanilla _Vim_ syntax matching, and will work without _Treesitter_ highlighting enabled.
 
